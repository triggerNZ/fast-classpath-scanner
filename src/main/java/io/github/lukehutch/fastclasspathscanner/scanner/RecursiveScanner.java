/*
 * This file is part of FastClasspathScanner.
 * 
 * Author: Luke Hutchison <luke .dot. hutch .at. gmail .dot. com>
 * 
 * Hosted at: https://github.com/lukehutch/fast-classpath-scanner
 * 
 * --
 *
 * The MIT License (MIT)
 *
 * Copyright (c) 2015 Luke Hutchison
 * 
 * Permission is hereby granted, free of charge, to any person obtaining a copy of this software and associated
 * documentation files (the "Software"), to deal in the Software without restriction, including without
 * limitation the rights to use, copy, modify, merge, publish, distribute, sublicense, and/or sell copies of
 * the Software, and to permit persons to whom the Software is furnished to do so, subject to the following
 * conditions:
 * 
 * The above copyright notice and this permission notice shall be included in all copies or substantial
 * portions of the Software.
 * 
 * THE SOFTWARE IS PROVIDED "AS IS", WITHOUT WARRANTY OF ANY KIND, EXPRESS OR IMPLIED, INCLUDING BUT NOT
 * LIMITED TO THE WARRANTIES OF MERCHANTABILITY, FITNESS FOR A PARTICULAR PURPOSE AND NONINFRINGEMENT. IN NO
 * EVENT SHALL THE AUTHORS OR COPYRIGHT HOLDERS BE LIABLE FOR ANY CLAIM, DAMAGES OR OTHER LIABILITY, WHETHER IN
 * AN ACTION OF CONTRACT, TORT OR OTHERWISE, ARISING FROM, OUT OF OR IN CONNECTION WITH THE SOFTWARE OR THE USE
 * OR OTHER DEALINGS IN THE SOFTWARE.
 */
package io.github.lukehutch.fastclasspathscanner.scanner;

import java.io.File;
import java.io.FileInputStream;
import java.io.IOException;
import java.io.InputStream;
import java.util.ArrayList;
import java.util.Arrays;
import java.util.Enumeration;
import java.util.HashSet;
import java.util.zip.ZipEntry;
import java.util.zip.ZipFile;

import io.github.lukehutch.fastclasspathscanner.FastClasspathScanner;
import io.github.lukehutch.fastclasspathscanner.matchprocessor.FileMatchProcessor;
import io.github.lukehutch.fastclasspathscanner.utils.Log;
import io.github.lukehutch.fastclasspathscanner.utils.Utils;

public class RecursiveScanner {
    /** Whether to scan jarfiles. */
    private boolean scanJars = true;

    /** Whether to scan classpath entries that are not jarfiles (i.e. that are directories or files). */
    private boolean scanNonJars = true;

    /** List of jars to scan. */
    private final HashSet<String> whitelistedJars = new HashSet<>();

    /** List of jars to not scan. */
    private final HashSet<String> blacklistedJars = new HashSet<>();

    /** List of directory path prefixes to scan. */
    private final String[] whitelistedPaths;

    /** List of directory path prefixes to not scan. */
    private final String[] blacklistedPaths;

    /** The classpath finder. */
    private final ClasspathFinder classpathFinder;

    /**
     * A list of file path matchers to call when a directory or subdirectory on the classpath matches a given
     * regexp.
     */
    private final ArrayList<FilePathMatcher> filePathMatchers = new ArrayList<>();

    /**
     * The latest last-modified timestamp of any file, directory or sub-directory in the classpath, in millis since
     * the Unix epoch. Does not consider timestamps inside zipfiles/jarfiles, but the timestamp of the zip/jarfile
     * itself is considered.
     */
    private long lastModified = 0;

    /**
     * If this is set to true, then the timestamps of zipfile entries should be used to determine when files inside
     * a zipfile have changed; if set to false, then the timestamp of the zipfile itself is used. Itis recommended
     * to leave this set to false, since zipfile timestamps are less trustworthy than filesystem timestamps.
     */
    private static final boolean USE_ZIPFILE_ENTRY_MODIFICATION_TIMES = false;

    // -------------------------------------------------------------------------------------------------------------

    /**
     * Recursive classpath scanner. Pass in a specification of whitelisted packages/jars to scan and blacklisted
     * packages/jars not to scan, where blacklisted entries are prefixed with the '-' character.
     * 
     * Examples of values for scanSpecs:
     * 
     * ["com.x"] => scans the package "com.x" and its sub-packages in all directories and jars on the classpath.
     * 
     * ["com.x", "-com.x.y"] => scans "com.x" and all sub-packages except "com.x.y" in all directories and jars on
     * the classpath.
     * 
     * ["com.x", "-com.x.y", "jar:deploy.jar"] => scans "com.x" and all sub-packages except "com.x.y", but only
     * looks in jars named "deploy.jar" on the classpath (i.e. whitelisting a "jar:" entry prevents non-jar entries
     * from being searched). Note that only the leafname of a jarfile can be specified.
     * 
     * ["com.x", "-jar:irrelevant.jar"] => scans "com.x" and all sub-packages in all directories and jars on the
     * classpath *except* "irrelevant.jar" (i.e. blacklisting a jarfile doesn't prevent directories from being
     * scanned the way that whitelisting a jarfile does).
     * 
     * ["com.x", "jar:"] => scans "com.x" and all sub-packages, but only looks in jarfiles on the classpath, doesn't
     * scan directories (i.e. all jars are whitelisted, and whitelisting jarfiles prevents non-jars (directories)
     * from being scanned).
     * 
     * ["com.x", "-jar:"] => scans "com.x" and all sub-packages, but only looks in directories on the classpath,
     * doesn't scan jarfiles (i.e. all jars are blacklisted.)
     */
    public RecursiveScanner(final ClasspathFinder classpathFinder, final String[] scanSpecs) {
        this.classpathFinder = classpathFinder;
        final HashSet<String> uniqueWhitelistedPaths = new HashSet<>();
        final HashSet<String> uniqueBlacklistedPaths = new HashSet<>();
        for (final String scanSpecEntry : scanSpecs) {
            String spec = scanSpecEntry;
            final boolean blacklisted = spec.startsWith("-");
            if (blacklisted) {
                // Strip off "-"
                spec = spec.substring(1);
            }
            final boolean isJar = spec.startsWith("jar:");
            if (isJar) {
                // Strip off "jar:"
                spec = spec.substring(4);
                if (spec.isEmpty()) {
                    if (blacklisted) {
                        // Specifying "-jar:" blacklists all jars for scanning
                        scanJars = false;
                    } else {
                        // Specifying "jar:" causes only jarfiles to be scanned, while whitelisting all jarfiles
                        scanNonJars = false;
                    }
                } else {
                    if (blacklisted) {
                        blacklistedJars.add(spec);
                    } else {
                        whitelistedJars.add(spec);
                    }
                }
            } else {
                // Convert package name to path prefix
                spec = spec.replace('.', '/') + "/";
                if (blacklisted) {
                    if (spec.equals("/") || spec.isEmpty()) {
                        Log.log("Ignoring blacklist of root package, it would prevent all scanning");
                    } else {
                        uniqueBlacklistedPaths.add(spec);
                    }
                } else {
                    uniqueWhitelistedPaths.add(spec);
                }
            }
        }
        uniqueWhitelistedPaths.removeAll(uniqueBlacklistedPaths);
        whitelistedJars.removeAll(blacklistedJars);
        if (!whitelistedJars.isEmpty()) {
            // Specifying "jar:somejar.jar" causes only the specified jarfile to be scanned
            scanNonJars = false;
        }
        if (uniqueWhitelistedPaths.isEmpty() || uniqueWhitelistedPaths.contains("/")) {
            // Scan all packages
            whitelistedPaths = new String[] { "/" };
        } else {
            // Scan whitelisted packages minus blacklisted sub-packages
            whitelistedPaths = new String[uniqueWhitelistedPaths.size()];
            int i = 0;
            for (final String path : uniqueWhitelistedPaths) {
                whitelistedPaths[i++] = path;
            }
        }
        blacklistedPaths = new String[uniqueBlacklistedPaths.size()];
        int i = 0;
        for (final String path : uniqueBlacklistedPaths) {
            blacklistedPaths[i++] = path;
        }
    }

    // -------------------------------------------------------------------------------------------------------------

    /** An interface used to test whether a file's relative path matches a given specification. */
    public static interface FilePathTester {
        public boolean filePathMatches(final String relativePath);
    }

    /** A class used for associating a FilePathTester with a FileMatchProcessor. */
    public static class FilePathMatcher {
        private final FilePathTester filePathTester;
        private final FileMatchProcessor fileMatchProcessor;

        public FilePathMatcher(final FilePathTester filePathTester, final FileMatchProcessor fileMatchProcessor) {
            this.filePathTester = filePathTester;
            this.fileMatchProcessor = fileMatchProcessor;
        }

        public boolean filePathMatches(final String relativePath) {
            return filePathTester.filePathMatches(relativePath);
        }

        public void processMatch(final String relativePath, final InputStream inputStream,
                final int inputStreamLengthBytes) throws IOException {
            fileMatchProcessor.processMatch(relativePath, inputStream, inputStreamLengthBytes);
        }
    }

    public void addFilePathMatcher(final FilePathMatcher filePathMatcher) {
        this.filePathMatchers.add(filePathMatcher);
    }

    // -------------------------------------------------------------------------------------------------------------

    /**
     * Scan a file.
     */
    private void scanFile(final File file, final String relativePath, final boolean scanTimestampsOnly) {
        lastModified = Math.max(lastModified, file.lastModified());
        if (!scanTimestampsOnly) {
            final long startTime = System.currentTimeMillis();
            // Match file paths against path patterns
            boolean filePathMatches = false;
            for (final FilePathMatcher fileMatcher : filePathMatchers) {
                if (fileMatcher.filePathMatches(relativePath)) {
                    // Open the file as a stream and call the match processor
                    try (final InputStream inputStream = new FileInputStream(file)) {
                        fileMatcher.processMatch(relativePath, inputStream, (int) file.length());
                    } catch (final IOException e) {
                        if (FastClasspathScanner.verbose) {
                            Log.log(e.getMessage() + " while processing file " + file.getPath());
                        }
                    }
                    filePathMatches = true;
                }
            }
            if (FastClasspathScanner.verbose && filePathMatches) {
                Log.log("Scanned file " + relativePath + " in " + (System.currentTimeMillis() - startTime)
                        + " msec");
            }
        }
    }

    // -------------------------------------------------------------------------------------------------------------

    /**
     * Scan a zipfile for matching file path patterns. (Does not recurse into zipfiles within zipfiles.)
     */
    private void scanZipfile(final String zipfilePath, final String zipInternalRootPath, final ZipFile zipFile,
            final long zipFileLastModified, final boolean scanTimestampsOnly) {
        if (FastClasspathScanner.verbose) {
            Log.log("Scanning jarfile: " + zipfilePath + (zipInternalRootPath.isEmpty() ? ""
                    : " ; classpath root within jarfile: " + zipInternalRootPath));
        }
        final long startTime = System.currentTimeMillis();
        boolean timestampWarning = false;

        // Find the root prefix, which is "" in the case of a jarfile listed as normal on the classpath,
        // but will be "root/prefix" in the case of an entry "jar:/path/file.jar!/root/prefix". This can be
        // used by some classloaders to specify a resource root inside a jarfile, e.g. "META-INF/classfiles".
        String rootPrefix = zipInternalRootPath;
<<<<<<< HEAD
=======
        if (!rootPrefix.isEmpty() && File.separatorChar != '/') {
            // To be safe -- ZipEntries always use slashes as path separators
            rootPrefix = rootPrefix.replace(File.separatorChar, '/');
        }
>>>>>>> 35010161
        if (rootPrefix.startsWith("/")) {
            rootPrefix = rootPrefix.substring(1);
        }
        if (!rootPrefix.isEmpty() && !rootPrefix.endsWith("/")) {
            rootPrefix = rootPrefix + "/";
        }
        final int rootPrefixLen = rootPrefix.length();

        for (final Enumeration<? extends ZipEntry> entries = zipFile.entries(); entries.hasMoreElements();) {
            // Scan for matching filenames
            final ZipEntry entry = entries.nextElement();
            if (entry.isDirectory()) {
                continue;
            }

            // Only process file entries (zipfile indices contain both directory entries and
            // separate file entries for files within each directory, in lexicographic order)
            String path = entry.getName();
            if (path.startsWith("/")) {
                // Shouldn't happen with the standard Java zipfile implementation (but just to be safe)
                path = path.substring(1);
            }
            // Check if this zip entry is within the classfile root, if specified using
            // "jar:/.../file.jar!/path" syntax (rootPrefix is "" if there is no zip-internal root path )
            if (!path.startsWith(rootPrefix)) {
                continue;
            }
            if (rootPrefixLen > 0) {
                // Strip off root prefix to relativize path
                path = path.substring(rootPrefixLen);
            }

            boolean scanFile = false;
            for (final String whitelistedPath : whitelistedPaths) {
                if (path.startsWith(whitelistedPath) //
                        || whitelistedPath.equals("/")) {
                    // File path has a whitelisted path as a prefix -- can scan file
                    scanFile = true;
                    break;
                }
            }
            for (final String blacklistedPath : blacklistedPaths) {
                if (path.startsWith(blacklistedPath)) {
                    // File path has a blacklisted path as a prefix -- don't scan it
                    scanFile = false;
                    break;
                }
            }
            if (scanFile) {
                // If USE_ZIPFILE_ENTRY_MODIFICATION_TIMES is true, use zipfile entry timestamps,
                // otherwise use the modification time of the zipfile itself. Using zipfile entry
                // timestamps assumes that the timestamp on zipfile entries was properly added, and
                // that the clock of the machine adding the zipfile entries is in sync with the 
                // clock used to timestamp regular file and directory entries in the current
                // classpath. USE_ZIPFILE_ENTRY_MODIFICATION_TIMES is set to false by default,
                // as zipfile entry timestamps are less trustworthy than filesystem timestamps.
                final long entryTime = USE_ZIPFILE_ENTRY_MODIFICATION_TIMES //
                        ? entry.getTime() : zipFileLastModified;
                lastModified = Math.max(lastModified, entryTime);
                if (entryTime > System.currentTimeMillis() && !timestampWarning) {
                    Log.log(zipfilePath + " contains modification timestamps after the current time");
                    // Only warn once
                    timestampWarning = true;
                }
                if (!scanTimestampsOnly) {
                    // Match file paths against path patterns
                    for (final FilePathMatcher fileMatcher : filePathMatchers) {
                        if (fileMatcher.filePathMatches(path)) {
                            // There's a match -- open the file as a stream and call the match processor
                            try (final InputStream inputStream = zipFile.getInputStream(entry)) {
                                fileMatcher.processMatch(path, inputStream, (int) entry.getSize());
                            } catch (final IOException e) {
                                if (FastClasspathScanner.verbose) {
                                    Log.log(e.getMessage() + " while processing file " + entry.getName());
                                }
                            }
                        }
                    }
                }
            }
        }
        if (FastClasspathScanner.verbose) {
            Log.log("Scanned jarfile " + zipfilePath + " in " + (System.currentTimeMillis() - startTime) + " msec");
        }
    }

    /**
     * Scan a zipfile for matching file path patterns.
     */
    private void scanZipfile(final File pathElt, final String path, final String zipInternalRootPath,
            final boolean scanTimestampsOnly) {
        final String jarName = pathElt.getName();
        if ((whitelistedJars.isEmpty() || whitelistedJars.contains(jarName))
                && !blacklistedJars.contains(jarName)) {
            try (ZipFile zipfile = new ZipFile(pathElt)) {
                scanZipfile(path, zipInternalRootPath, zipfile, pathElt.lastModified(), scanTimestampsOnly);
            } catch (final IOException e) {
                if (FastClasspathScanner.verbose) {
                    Log.log("Error while opening zipfile " + pathElt + " : " + e.toString());
                }
            }
        } else {
            if (FastClasspathScanner.verbose) {
                Log.log("Jarfile did not match whitelist/blacklist criteria: " + jarName);
            }
        }
    }

    // -------------------------------------------------------------------------------------------------------------

    /**
     * Scan a directory for matching file path patterns.
     */
    private void scanDir(final File dir, final int ignorePrefixLen, boolean inWhitelistedPath,
            final boolean scanTimestampsOnly) {
        String relativePath = (ignorePrefixLen > dir.getPath().length() ? "" //
                : dir.getPath().substring(ignorePrefixLen).replace(File.separatorChar, '/')) + "/";
        if (FastClasspathScanner.verbose) {
            Log.log("Scanning path: " + relativePath);
        }
        for (final String blacklistedPath : blacklistedPaths) {
            if (relativePath.equals(blacklistedPath)) {
                if (FastClasspathScanner.verbose) {
                    Log.log("Reached blacklisted path: " + relativePath);
                }
                // Reached a blacklisted path -- stop scanning files and dirs
                return;
            }
        }
        boolean keepRecursing = false;
        if (!inWhitelistedPath) {
            // If not yet within a subtree of a whitelisted path, see if the current path is at least a prefix of
            // a whitelisted path, and if so, keep recursing until we hit a whitelisted path.
            for (final String whitelistedPath : whitelistedPaths) {
                if (relativePath.equals(whitelistedPath)) {
                    // Reached a whitelisted path -- can start scanning directories and files from this point
                    if (FastClasspathScanner.verbose) {
                        Log.log("Reached whitelisted path: " + relativePath);
                    }
                    inWhitelistedPath = true;
                    break;
                } else if (whitelistedPath.startsWith(relativePath) || relativePath.equals("/")) {
                    // In a path that is a prefix of a whitelisted path -- keep recursively scanning dirs
                    // in case we can reach a whitelisted path.
                    keepRecursing = true;
                }
            }
        }
        if (keepRecursing || inWhitelistedPath) {
            lastModified = Math.max(lastModified, dir.lastModified());
            final File[] subFiles = dir.listFiles();
            if (subFiles != null) {
                for (final File subFile : subFiles) {
                    File subFileReal = null;
                    try {
                        subFileReal = subFile.toPath().toRealPath().toFile();
                    } catch (IOException | SecurityException e) {
                        if (FastClasspathScanner.verbose) {
                            Log.log("Could not access file " + subFile + ": " + e.getMessage());
                        }
                    }
                    if (subFileReal != null) {
                        if (subFileReal.isDirectory()) {
                            // Recurse into subdirectory
                            scanDir(subFileReal, ignorePrefixLen, inWhitelistedPath, scanTimestampsOnly);
                        } else if (inWhitelistedPath && subFileReal.isFile()) {
                            // Scan file
                            scanFile(subFileReal, relativePath.equals("/") ? subFileReal.getName()
                                    : relativePath + subFileReal.getName(), scanTimestampsOnly);
                        }
                    }
                }
            }
        }
    }

    // -------------------------------------------------------------------------------------------------------------

    /**
     * If scanTimestampsOnly is true, scans the classpath for matching files, and calls any match processors if a
     * match is identified. If scanTimestampsOnly is false, only scans timestamps of files.
     */
    private void scan(final boolean scanTimestampsOnly) {
        final ArrayList<File> uniqueClasspathElements = classpathFinder.getUniqueClasspathElements();
        if (FastClasspathScanner.verbose) {
            Log.log("*** Starting scan" + (scanTimestampsOnly ? " (scanning classpath timestamps only)" : "")
                    + " ***");
            Log.log("Classpath elements: " + uniqueClasspathElements);
            Log.log("Whitelisted paths:  " + Arrays.toString(whitelistedPaths));
            Log.log("Blacklisted paths:  " + Arrays.toString(blacklistedPaths));
        }

        // Iterate through path elements and recursively scan within each directory and zipfile
        for (final File pathElt : uniqueClasspathElements) {
            final String path = pathElt.getPath();
            if (FastClasspathScanner.verbose) {
                Log.log("=> Scanning classpath element: " + path);
            }
            if (!pathElt.exists()) {
                // Path element should exist (otherwise it would not have been added to the list of classpath
                // elements) unless it is a relative path within a jarfile, starting with '!'. 
                final String pathStr = pathElt.getPath();

                final int bangPos = pathStr.indexOf('!');
                if (bangPos > 0) {
                    // If present, remove the '!' path suffix so that the .exists() test below won't fail
                    final File zipFile = new File(pathStr.substring(0, bangPos));
                    final String zipInternalRootPath = pathStr.substring(bangPos + 1);
                    if (zipFile.exists()) {
                        if (Utils.isJar(path)) {
                            if (scanJars) {
                                // Scan within jar/zipfile
                                scanZipfile(zipFile, path, zipInternalRootPath, scanTimestampsOnly);
                            }
                        } else {
                            if (FastClasspathScanner.verbose) {
                                Log.log("Not a jarfile, but illegal '!' character in classpath entry: " + pathStr);
                            }
                        }
                    } else {
                        if (FastClasspathScanner.verbose) {
                            // Should only happen if something is deleted from classpath during scanning
                            Log.log("Jarfile on classpath no longer exists: " + zipFile);
                        }
                    }
                } else {
                    if (FastClasspathScanner.verbose) {
                        // Should only happen if something is deleted from classpath during scanning
                        Log.log("Classpath element no longer exists: " + path);
                    }
                }

            } else if (pathElt.isDirectory() && scanNonJars) {
                // Scan within directory
                scanDir(pathElt, path.length() + 1, false, scanTimestampsOnly);

            } else if (pathElt.isFile()) {
                if (Utils.isJar(path) && scanJars) {
                    // Scan within jar/zipfile
                    scanZipfile(pathElt, path, "", scanTimestampsOnly);
                } else if (scanNonJars) {
                    // File listed directly on classpath
                    scanFile(pathElt, pathElt.getName(), scanTimestampsOnly);
                }

            } else if (FastClasspathScanner.verbose) {
                Log.log("Skipping non-file/non-dir on classpath: " + pathElt.getPath());
            }
        }
    }

    /** Scans the classpath for matching files, and calls any FileMatchProcessors if a match is identified. */
    public void scan() {
        scan(/* scanTimestampsOnly = */false);
    }

    /**
     * Returns true if the classpath contents have been changed since scan() was last called. Only considers
     * classpath prefixes whitelisted in the call to the constructor. Returns true if scan() has not yet been run.
     * Much faster than standard classpath scanning, because only timestamps are checked, and jarfiles don't have to
     * be opened.
     */
    public boolean classpathContentsModifiedSinceScan() {
        final long oldLastModified = this.lastModified;
        if (oldLastModified == 0) {
            return true;
        } else {
            scan(/* scanTimestampsOnly = */true);
            final long newLastModified = this.lastModified;
            return newLastModified > oldLastModified;
        }
    }

    /**
     * Returns the maximum "last modified" timestamp in the classpath (in epoch millis), or zero if scan() has not
     * yet been called (or if nothing was found on the classpath).
     * 
     * The returned timestamp should be less than the current system time if the timestamps of files on the
     * classpath and the system time are accurate. Therefore, if anything changes on the classpath, this value
     * should increase.
     */
    public long classpathContentsLastModifiedTime() {
        return this.lastModified;
    }
}<|MERGE_RESOLUTION|>--- conflicted
+++ resolved
@@ -262,13 +262,10 @@
         // but will be "root/prefix" in the case of an entry "jar:/path/file.jar!/root/prefix". This can be
         // used by some classloaders to specify a resource root inside a jarfile, e.g. "META-INF/classfiles".
         String rootPrefix = zipInternalRootPath;
-<<<<<<< HEAD
-=======
         if (!rootPrefix.isEmpty() && File.separatorChar != '/') {
-            // To be safe -- ZipEntries always use slashes as path separators
+            // In case a system-specific path was provided: ZipEntry always uses '/' as the path separator
             rootPrefix = rootPrefix.replace(File.separatorChar, '/');
         }
->>>>>>> 35010161
         if (rootPrefix.startsWith("/")) {
             rootPrefix = rootPrefix.substring(1);
         }
