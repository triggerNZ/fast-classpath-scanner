--- conflicted
+++ resolved
@@ -30,26 +30,10 @@
 package io.github.lukehutch.fastclasspathscanner;
 
 import static org.junit.Assert.assertTrue;
-<<<<<<< HEAD
-import io.github.lukehutch.fastclasspathscanner.matchprocessor.FileMatchProcessor;
+import io.github.lukehutch.fastclasspathscanner.matchprocessor.FileMatchContentsProcessor;
 import io.github.lukehutch.fastclasspathscanner.matchprocessor.StaticFinalFieldMatchProcessor;
 import io.github.lukehutch.fastclasspathscanner.matchprocessor.SubclassMatchProcessor;
 import io.github.lukehutch.fastclasspathscanner.matchprocessor.SubinterfaceMatchProcessor;
-=======
-
-import java.io.BufferedReader;
-import java.io.InputStreamReader;
-import java.util.ArrayList;
-import java.util.HashMap;
-import java.util.HashSet;
-import java.util.List;
-import java.util.Set;
-import java.util.concurrent.atomic.AtomicBoolean;
-import java.util.concurrent.atomic.AtomicInteger;
-
-import org.junit.Test;
-
->>>>>>> e9a01e7d
 import io.github.lukehutch.fastclasspathscanner.whitelisted.Cls;
 import io.github.lukehutch.fastclasspathscanner.whitelisted.ClsSub;
 import io.github.lukehutch.fastclasspathscanner.whitelisted.ClsSubSub;
@@ -65,11 +49,7 @@
 import io.github.lukehutch.fastclasspathscanner.whitelisted.StaticField;
 import io.github.lukehutch.fastclasspathscanner.whitelisted.blacklisted.Blacklisted;
 
-<<<<<<< HEAD
-import java.io.BufferedReader;
 import java.io.IOException;
-import java.io.InputStream;
-import java.io.InputStreamReader;
 import java.util.HashMap;
 import java.util.HashSet;
 import java.util.Set;
@@ -78,8 +58,6 @@
 
 import org.junit.Test;
 
-=======
->>>>>>> e9a01e7d
 public class FastClasspathScannerTest {
     private static final String WHITELIST_PACKAGE = Cls.class.getPackage().getName();
     private static final String BLACKLIST_PACKAGE = Blacklisted.class.getPackage().getName();
@@ -188,38 +166,15 @@
     }
 
     @Test
-<<<<<<< HEAD
     public void scanFilePattern() throws Exception {
         final AtomicBoolean readFileContents = new AtomicBoolean(false);
-        new FastClasspathScanner().matchFilenamePattern("[[^/]*/]*file-content-test\\.txt", new FileMatchProcessor() {
+        new FastClasspathScanner().matchFilenamePattern("[[^/]*/]*file-content-test\\.txt", new FileMatchContentsProcessor() {
             @Override
-            public void processMatch(final String absolutePath, final String relativePath, final InputStream inputStream)
+            public void processMatch(final String relativePath, final byte[] contents)
                     throws IOException {
-                readFileContents.set("File contents".equals(new BufferedReader(new InputStreamReader(inputStream))
-                        .readLine()));
+                readFileContents.set("File contents".equals(new String(contents, "UTF-8")));
             }
         }).scan();
-=======
-    public void scanFilePattern1() throws Exception {
-        AtomicBoolean readFileContents = new AtomicBoolean(false);
-        new FastClasspathScanner().matchFilenamePattern(
-                "[[^/]*/]*file-content-test\\.txt",
-                (relativePath, inputStream, length) -> {
-                    readFileContents.set("File contents".equals(new BufferedReader(new InputStreamReader(inputStream))
-                            .readLine()));
-                }).scan();
->>>>>>> e9a01e7d
-        assertTrue(readFileContents.get());
-    }
-
-    @Test
-    public void scanFilePattern2() throws Exception {
-        AtomicBoolean readFileContents = new AtomicBoolean(false);
-        new FastClasspathScanner().matchFilenamePattern(
-                "[[^/]*/]*file-content-test\\.txt",
-                (relativePath, contents) -> {
-                    readFileContents.set("File contents".equals(new String(contents, "UTF-8")));
-                }).scan();
         assertTrue(readFileContents.get());
     }
 
